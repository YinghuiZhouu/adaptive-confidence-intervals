"""
This script contains helper functions to do inference including computing scores and statistics of arm values and contrasts.
"""

import numpy as np
from scipy.stats import norm
from confseq import boundaries
from adaptive_CI.compute import *
from adaptive_CI.inequalities import *



def aw_scores(rewards, arms, assignment_probs, muhat=None):
    """
    Compute AIPW scores. Return IPW scores if muhat is None.
    e[t] and mu[t, w] are functions of the history up to t-1.

    INPUT
        - rewards: observed rewards of shape [T]
        - arms: pulled arms of shape [T]
        - assignment_probs: probability of pulling arms of shape [T, K]
        - muhat: plug-in estimator for arms of shape [T, K]

    OUTPUT
        - scores: AIPW scores of shape [T, K]
    """
    T, K = assignment_probs.shape
    balwts = 1 / collect(assignment_probs, arms)
    scores = expand(balwts * rewards, arms, K)  # Y[t]*W[t]/e[t] term
    if muhat is not None:  # (1 - W[t]/e[t])mu[t,w] term
        scores += (1 - expand(balwts, arms, K)) * muhat
    return scores
    

def aw_contrast_stderr(score, evalwts, estimate):
    """
    Compute standard error of estimates of arm contrasts between the last arm and the remaining arms

    INPUT:
        - score: AIPW scores of shape [T, K]
        - evalwts: evaluation weights of shape [T]
        - estimate: weighted estimates of arm values of shape [K] 

    OUTPUT:
        - standard error: shape [K-1]
    """
    h_sum = evalwts.sum(0)
    diff = score - estimate
    numerator = h_sum[:-1] * evalwts[:, -1:] * diff[:, -1:] - h_sum[-1] * evalwts[:, :-1] * diff[:, :-1]
    numerator = np.sum(numerator ** 2, axis=0)
    denominator = h_sum[-1]**2 * h_sum[:-1]**2
    return np.sqrt(numerator / denominator)


    
def get_statistics(estimate, stderr, truth, ci_radius):
    bias = estimate - truth
    coverage = np.abs(bias) < ci_radius
    relerr = np.where(stderr > 0, bias / stderr, np.nan)
    mse = bias ** 2
    return np.stack((estimate, stderr, bias, coverage, relerr, mse, ci_radius, truth))

    
def evaluate_aipw_stats(score, evalwts, truth, alpha=.1):
    estimate = np.sum(evalwts * score, 0) / np.sum(evalwts, 0)
    stderr = np.sqrt(np.sum(evalwts ** 2 * (score - estimate)** 2, 0)) / np.sum(evalwts, 0)
    ci_radius =  norm.ppf(1 - alpha / 2) * stderr
    return get_statistics(estimate, stderr, truth, ci_radius)


def evaluate_sample_mean_naive_stats(outcomes, treatments, truth, K, weights=None, alpha=.1):
    estimate = np.empty(K)
    stderr = np.empty(K)
    ci_radius = np.empty(K)
    for w in range(K):
        y = outcomes[treatments == w]
        Tw = np.sum(treatments == w)
        estimate[w] = np.mean(y)
        stderr[w] = se = np.std(y) / np.sqrt(Tw)
        ci_radius[w] = norm.ppf(1 - alpha/2) * se
    return get_statistics(estimate, stderr, truth, ci_radius)  
    
<<<<<<< HEAD
=======

def evaluate_sample_mean_naive_contrasts(outcomes, treatments, arm_truth, K, weights=None, alpha=.1):
    estimate = np.empty(K-1)
    stderr = np.empty(K-1)
    ci_radius = np.empty(K-1)
    y_comp = outcomes[treatments == K-1]
    Tw_comp = np.sum(treatments == K-1)
    truth = arm_truth[-1] - arm_truth[:-1]
    for w in range(K-1):
        y = outcomes[treatments == w]
        Tw = np.sum(treatments == w)
        estimate[w] = np.mean(y) - np.mean(y_comp)
        stderr[w] = se = np.sqrt(np.var(y) / Tw + np.var(y_comp) / Tw_comp)
        ci_radius[w] = norm.ppf(1 - alpha/2) * se
    return get_statistics(estimate, stderr, truth, ci_radius)    
>>>>>>> 7ef5b61c

def evaluate_sample_mean_naive_contrasts(outcomes, treatments, arm_truth, K, weights=None, alpha=.1):
    T = len(outcomes)
    arm_estimate = np.empty(K)
    arm_variances = np.empty(K)
    for w in range(K):
        y = outcomes[treatments == w]
        Tw = np.sum(treatments == w)
        arm_estimate[w] = np.mean(y)
        arm_variances[w] = np.var(y) / Tw
    
    estimate = arm_estimate[-1] - arm_estimate[:-1]
    stderr = np.sqrt(arm_variances[-1] + arm_variances[:-1])
    truth = arm_truth[-1] - arm_truth[:-1]
    ci_radius = norm.ppf(1 - alpha/2) * stderr
    return get_statistics(estimate, stderr, truth, ci_radius)
    

def evaluate_beta_bernoulli_stats(outcomes, treatments, truth, K, decay_rate, alpha=.1):
    T = len(outcomes)
    t_opt =  int((1/K) * np.sum(np.arange(1, T+1)**-decay_rate))
    estimate = np.empty(K)
    stderr = np.empty(K)
    ci_radius = np.empty(K)
    for w in range(K):
        y = outcomes[treatments == w]
        Tw = np.sum(treatments == w)
        estimate[w] = np.mean(y)
        stderr[w] = np.std(y) / np.sqrt(Tw)
        y_min, y_max = np.min(y), np.max(y)
        y_normalized = (y - y_min) / (y_max - y_min) # normalizing to [0, 1]
        ci_normalized = boundaries.bernoulli_confidence_interval(  
            num_successes=int(np.sum(y_normalized)), 
            num_trials=Tw, 
            t_opt=t_opt, 
            alpha=alpha / 2, 
            alpha_opt=alpha / 2)
        ci_denormalized = np.array(ci_normalized) * (y_max - y_min) + y_min
        ci_radius[w] = np.diff(ci_denormalized) / 2
    return get_statistics(estimate, stderr, truth, ci_radius)    


def evaluate_gamma_exponential_stats(outcomes, treatments, truth, K, decay_rate, c, expected_noise_variance, alpha=.1):
    T = len(outcomes)
    t_opt =  int((1/K) * np.sum(np.arange(1, T+1)**-decay_rate))
    v_opt = t_opt * expected_noise_variance
    estimate = np.empty(K)
    stderr = np.empty(K)
    ci_radius = np.empty(K)
    for w in range(K):
        y = outcomes[treatments == w]
        Tw = np.sum(treatments == w)
        estimate[w] = np.mean(y)
        stderr[w] = np.std(y) / np.sqrt(Tw)
        lagged_means = np.roll(np.cumsum(y) / np.arange(1, Tw + 1), 1)
        Vt = np.sum((y - lagged_means)**2)
        ci_radius[w] = (1 / Tw *
                        boundaries.gamma_exponential_mixture_bound(
                            v=Vt,
                            v_opt=v_opt, 
                            c=c, 
                            alpha=alpha / 2,
                            alpha_opt=alpha / 2))
    return get_statistics(estimate, stderr, truth, ci_radius) 
    

def evaluate_aipw_contrasts(scores, evalwts, arm_truth, alpha=.1):
    """
    Compute statistics of arm contrast estimations (last arm vs others)

    INPUT:
        - score: AIPW scores of shape [T, K]
        - evalwts: evaluation weights of shape [T]
        - truth: true arm values of shape [K]

    OUTPUT:
        - statistics of arm contrasts
    """
    arm_estimate = np.sum(evalwts * scores, 0) / np.sum(evalwts, 0)
    estimate = arm_estimate[-1] - arm_estimate[:-1]
    stderr = aw_contrast_stderr(scores, evalwts, arm_estimate)
    truth = arm_truth[-1] - arm_truth[:-1]
    ci_radius = norm.ppf(1 - alpha / 2) * stderr 
    return get_statistics(estimate, stderr, truth, ci_radius)


def evaluate_beta_bernoulli_contrasts(outcomes, treatments, arm_truth, K, decay_rate, alpha=.1):
    T = len(outcomes)
    t_opt =  int((1/K) * np.sum(np.arange(1, T+1)**-decay_rate))
    arm_estimate = np.empty(K)
    arm_variances = np.empty(K)
    arm_ci = np.empty((K, 2))
    ci_radius = np.empty(K-1)
    for w in range(K):
        y = outcomes[treatments == w]
        Tw = np.sum(treatments == w)
        arm_estimate[w] = mean = np.mean(y)
        arm_variances[w] = np.var(y) / Tw
        y_min, y_max = np.min(y), np.max(y)
        y_normalized = (y - y_min) / (y_max - y_min) # normalizing to [0, 1]
        try:
            ci_normalized = boundaries.bernoulli_confidence_interval(  
                num_successes=int(np.sum(y_normalized)), 
                num_trials=Tw, 
                t_opt=t_opt, 
                alpha=alpha / 4, 
                alpha_opt=alpha / 4)
        except Exception as e:
            print("Exception while running bb contrasts")
            print(int(np.sum(y_normalized)), Tw, t_opt, alpha/4)
            ci_normalized = (np.nan, np.nan)
        arm_ci[w] = np.array(ci_normalized) * (y_max - y_min) + y_min
    
    # Union bound
    for w in range(K-1):
        ci_union = (arm_ci[-1, 0] - arm_ci[w, 1], arm_ci[-1, 1] - arm_ci[w, 0])
        ci_radius[w] = np.ravel(np.diff(ci_union, 1) / 2)
    
    estimate = arm_estimate[-1] - arm_estimate[:-1]
    stderr = np.sqrt(arm_variances[-1] + arm_variances[:-1])
    truth = arm_truth[-1] - arm_truth[:-1]
    return get_statistics(estimate, stderr, truth, ci_radius)


def evaluate_gamma_exponential_contrasts(outcomes, treatments, arm_truth, K, decay_rate, c, 
                                             expected_noise_variance, alpha=.1):   
    T = len(outcomes)     
    t_opt =  int((1/K) * np.sum(np.arange(1, T+1)**-decay_rate))
    v_opt = t_opt * expected_noise_variance
    arm_estimate = np.empty(K)
    arm_variances = np.empty(K)
    arm_ci = np.empty((K, 2))
    ci_radius = np.empty(K-1)
    for w in range(K):
        y = outcomes[treatments == w]
        Tw = np.sum(treatments == w)
        arm_estimate[w] = mean = np.mean(y)
        arm_variances[w] = np.var(y) / Tw
        lagged_means = np.roll(np.cumsum(y) / np.arange(1, Tw + 1), 1)
        Vt = np.sum((y - lagged_means)**2)
        arm_ci_radius = (1 / Tw *
                            boundaries.gamma_exponential_mixture_bound(
                                v=Vt,
                                v_opt=v_opt, 
                                c=c, 
                                alpha=alpha / 4,  # note the alpha / 4 for a two-sided alpha interval
                                alpha_opt=alpha / 4))
        arm_ci[w] = (mean - arm_ci_radius, mean + arm_ci_radius)
    
    # Union bound
    for w in range(K-1):
        ci_union = (arm_ci[-1, 0] - arm_ci[w, 1], arm_ci[-1, 1] - arm_ci[w, 0])
        ci_radius[w] = np.ravel(np.diff(ci_union, 1) / 2)
    
    estimate = arm_estimate[-1] - arm_estimate[:-1]
    stderr = np.sqrt(arm_variances[-1] + arm_variances[:-1])
    truth = arm_truth[-1] - arm_truth[:-1]
    return get_statistics(estimate, stderr, truth, ci_radius)

    

def wdecorr_stats(arms, rewards, K, W_lambdas, truth, alpha=0.10):
    """
    Compute W-decorrelation estimates of arm values
    Adapted from Multi-armed Bandits.ipynb in https://github.com/yash-deshpande/decorrelating-linear-models.
    Source: Deshpande, Y., Mackey, L., Syrgkanis, V., & Taddy, M. (2017). Accurate inference for adaptive linear models. arXiv preprint arXiv:1712.06695.

    INPUT: 
        - rewards: observed rewards of shape [T]
        - arms: pulled arms of shape [T]
        - K: number of arms
        - W_lambdas: bias-variance tradeoff parameter lambda in W-decorrelation paper, of shape [T]
        - truth: true arm values of shape [K]

    OUTPUT:
        - W-decorrelation statistics of arm values: [estimate, S.E., bias, (1-alpha)-coverage, t-statistic, MSE, confidence_interval_radius, truth]
    """
    T = len(arms)

    # estimate OLS sample mean and sample variance
    arms_W = expand(np.ones(T), arms, K)
    arms_Y = expand(rewards, arms, K)
    samplemean = np.sum(arms_W * arms_Y, 0) / np.maximum(1, np.sum(arms_W, 0))
    samplevars = np.sum(arms_W * (arms_Y - samplemean) ** 2,
                        0) / (np.maximum(np.sum(arms_W, 0), 1))

    # latest parameter estimate vector
    beta = np.copy(samplemean)
    # Latest w_t vector
    w = np.zeros((K))
    # Latest matrix W_tX_t = w_1 x_1^T + ... + w_t x_t^T
    WX = np.zeros((K, K))
    # Latest vector of marginal variances reward_vars * (w_1**2 + ... + w_t**2)
    variances = np.zeros(K)

    for t in range(T):
        # x_t = e_{arm}
        arm = arms[t]
        # y_t = reward
        reward = rewards[t]
        # Update w_t = (1/(norm{x_t}^2+lambda_t)) (x_t - W_{t-1} X_{t-1} x_t)
        np.copyto(w, -WX[:, arm])
        w[arm] += 1
        w /= (1.0 + W_lambdas[:, t])
        # Update beta_t = beta_{t-1} + w_t (y_t - <beta_OLS, x_t>)
        beta += w * (reward - samplemean[arm])
        # Update W_tX_t = W_{t-1}X_{t-1} + w_t x_t^T
        WX[:, arm] += w
        # Update marginal variances
        variances += samplevars * w ** 2
    estimate = beta
    stderr = np.sqrt(variances)
    bias = estimate - truth
    tstat = bias / stderr
    tstat[stderr == 0] = np.nan
    quantile = norm.ppf(1 - alpha / 2)
    cover = (np.abs(tstat) < quantile).astype(np.float_)
    ci_r = quantile * stderr
    error = bias ** 2
    return np.stack((estimate, stderr, bias, cover, tstat, error, ci_r, truth))


def sample_mean(rewards, arms, K):
    """
    Compute F_{t} measured sample mean estimator

    INPUT: 
        - rewards: observed rewards of shape [T]
        - arms: pulled arms of shape [T]
        - K: number of arms

    Output:
        - estimate: F_{t} measured sample mean estimator of shape [T,K]
    """
    # return F_t measured sample mean
    T = len(arms)
    W = expand(np.ones(T), arms, K)
    Y = expand(rewards, arms, K)
    estimate = np.cumsum(W * Y, 0) / np.maximum(np.cumsum(W, 0), 1)
    return estimate
    <|MERGE_RESOLUTION|>--- conflicted
+++ resolved
@@ -80,8 +80,6 @@
         ci_radius[w] = norm.ppf(1 - alpha/2) * se
     return get_statistics(estimate, stderr, truth, ci_radius)  
     
-<<<<<<< HEAD
-=======
 
 def evaluate_sample_mean_naive_contrasts(outcomes, treatments, arm_truth, K, weights=None, alpha=.1):
     estimate = np.empty(K-1)
@@ -97,7 +95,6 @@
         stderr[w] = se = np.sqrt(np.var(y) / Tw + np.var(y_comp) / Tw_comp)
         ci_radius[w] = norm.ppf(1 - alpha/2) * se
     return get_statistics(estimate, stderr, truth, ci_radius)    
->>>>>>> 7ef5b61c
 
 def evaluate_sample_mean_naive_contrasts(outcomes, treatments, arm_truth, K, weights=None, alpha=.1):
     T = len(outcomes)
